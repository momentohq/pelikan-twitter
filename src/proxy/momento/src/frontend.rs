--- conflicted
+++ resolved
@@ -2,9 +2,10 @@
 // Licensed under the Apache License, Version 2.0
 // http://www.apache.org/licenses/LICENSE-2.0
 
+use session::Buf;
+
+use crate::*;
 use crate::protocol::*;
-use crate::*;
-use session::Buf;
 
 pub(crate) async fn handle_memcache_client(
     mut socket: tokio::net::TcpStream,
@@ -102,17 +103,15 @@
                             break;
                         }
                     }
-<<<<<<< HEAD
                     resp::Request::Ping(_) => {
                         if resp::ping(&mut socket).await.is_err() {
                             break;
                         }
-=======
+                    }
                     _ => {
                         println!("bad request");
                         let _ = socket.write_all(b"CLIENT_ERROR\r\n").await;
                         break;
->>>>>>> 896d2734
                     }
                 }
                 buf.advance(consumed);
