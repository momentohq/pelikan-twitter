// Copyright 2021 Twitter, Inc.
// Licensed under the Apache License, Version 2.0
// http://www.apache.org/licenses/LICENSE-2.0

//! This crate is a Rust implementation of the Segcache storage layer.
//!
//! It is a high-throughput and memory-efficient key-value store with eager
//! expiration. Segcache uses a segment-structured design that stores data in
//! fixed-size segments, grouping objects with nearby expiration time into the
//! same segment, and lifting most per-object metadata into the shared segment
//! header. This reduces object metadata by 88% compared to Memcached.
//!
//! A blog post about the overall design can be found here:
//! <https://twitter.github.io/pelikan/2021/segcache.html>
//!
//! Goals:
//! * high-throughput item storage
//! * eager expiration of items
//! * low metadata overhead
//!
//! Non-goals:
//! * not designed for concurrent access
//!

// macro includes
#[macro_use]
extern crate logger;

// external crate includes
use common::time::Seconds;

// includes from core/std
use core::hash::{BuildHasher, Hasher};
use std::convert::TryInto;

// submodules
mod builder;
mod datapool;
mod error;
mod eviction;
mod hashtable;
mod item;
mod rand;
mod seg;
mod segments;
mod ttl_buckets;

// tests
#[cfg(test)]
mod tests;

// publicly exported items from submodules
pub use crate::seg::Seg;
pub use builder::Builder;
pub use error::SegError;
pub use eviction::Policy;
pub use item::Item;

<<<<<<< HEAD
// publicly exported items from external crates
pub use rustcommon_time::CoarseDuration;
pub use storage_types::Value;
=======
// type aliases
pub(crate) type Duration = common::time::Duration<Seconds<u32>>;
pub(crate) type Instant = common::time::Instant<Seconds<u32>>;
>>>>>>> a345f9e6

// items from submodules which are imported for convenience to the crate level
pub(crate) use crate::rand::*;
pub(crate) use hashtable::*;
pub(crate) use item::*;
pub(crate) use segments::*;
pub(crate) use ttl_buckets::*;

metrics::test_no_duplicates!();<|MERGE_RESOLUTION|>--- conflicted
+++ resolved
@@ -56,15 +56,12 @@
 pub use eviction::Policy;
 pub use item::Item;
 
-<<<<<<< HEAD
 // publicly exported items from external crates
-pub use rustcommon_time::CoarseDuration;
 pub use storage_types::Value;
-=======
+
 // type aliases
 pub(crate) type Duration = common::time::Duration<Seconds<u32>>;
 pub(crate) type Instant = common::time::Instant<Seconds<u32>>;
->>>>>>> a345f9e6
 
 // items from submodules which are imported for convenience to the crate level
 pub(crate) use crate::rand::*;
